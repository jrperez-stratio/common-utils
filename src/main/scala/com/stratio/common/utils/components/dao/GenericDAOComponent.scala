/**
 * Copyright (C) 2015 Stratio (http://stratio.com)
 *
 * Licensed under the Apache License, Version 2.0 (the "License");
 * you may not use this file except in compliance with the License.
 * You may obtain a copy of the License at
 *
 * http://www.apache.org/licenses/LICENSE-2.0
 *
 * Unless required by applicable law or agreed to in writing, software
 * distributed under the License is distributed on an "AS IS" BASIS,
 * WITHOUT WARRANTIES OR CONDITIONS OF ANY KIND, either express or implied.
 * See the License for the specific language governing permissions and
 * limitations under the License.
 */

package com.stratio.common.utils.components.dao

import com.stratio.common.utils.components.config.ConfigComponent
import com.stratio.common.utils.components.logger.LoggerComponent
import com.stratio.common.utils.components.repository.impl.ZookeeperRepositoryComponent
import org.json4s.DefaultFormats
import org.json4s.jackson.Serialization._

trait GenericDAOComponent[M <: AnyRef] extends DAOComponent[String, Array[Byte], M]
with ZookeeperRepositoryComponent {

  self: ConfigComponent with LoggerComponent =>

  val dao: DAO = new GenericDAO()

  class GenericDAO(key: Option[String] = None) extends DAO {

    implicit val formats = DefaultFormats

    def entity: String = {
      if (key.isEmpty || key.get.trim.isEmpty) throw new IllegalStateException("EntityName in the DAO must be defined")
      else key.get
    }

<<<<<<< HEAD
    override def fromVtoM[TM <: M : Manifest](v: Array[Byte]): TM = read[TM](new String(v))
    override def fromMtoV[TM <: M : Manifest](m: TM): Array[Byte] = write(m).getBytes
=======
    override def fromVtoM(v: Array[Byte])(implicit manifest: Manifest[M]): M = read[M](new String(v))

    override def fromMtoV(m: M)(implicit manifest: Manifest[M]): Array[Byte] = write(m).getBytes
>>>>>>> 5516fb02
  }

}<|MERGE_RESOLUTION|>--- conflicted
+++ resolved
@@ -38,14 +38,8 @@
       else key.get
     }
 
-<<<<<<< HEAD
-    override def fromVtoM[TM <: M : Manifest](v: Array[Byte]): TM = read[TM](new String(v))
+
+    override def fromVtoM[TM >: M <: M : Manifest](v: Array[Byte]): TM = read[TM](new String(v))
     override def fromMtoV[TM <: M : Manifest](m: TM): Array[Byte] = write(m).getBytes
-=======
-    override def fromVtoM(v: Array[Byte])(implicit manifest: Manifest[M]): M = read[M](new String(v))
-
-    override def fromMtoV(m: M)(implicit manifest: Manifest[M]): Array[Byte] = write(m).getBytes
->>>>>>> 5516fb02
   }
-
 }